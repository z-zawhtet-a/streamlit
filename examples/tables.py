--- conflicted
+++ resolved
@@ -5,11 +5,7 @@
 import pandas as pd
 from datetime import datetime
 
-<<<<<<< HEAD
-st.title('Tables Test')
-=======
 st.title('Tables')
->>>>>>> 41887b6f
 
 for c in [1, 2, 5, 20]:
     for r in [1, 2, 3, 4, 5, 6, 7, 8, 20]:
